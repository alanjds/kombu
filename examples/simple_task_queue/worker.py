--- conflicted
+++ resolved
@@ -13,11 +13,7 @@
 
     def get_consumers(self, Consumer, channel):
         return [Consumer(queues=task_queues,
-<<<<<<< HEAD
                          callbacks=[self.process_task])]
-=======
-                        callbacks=[self.process_task])]
->>>>>>> 419d08be
 
     def process_task(self, body, message):
         fun = body["fun"]
