--- conflicted
+++ resolved
@@ -11,23 +11,8 @@
 [upload_sphinx]
 upload-dir = docs/.build/html
 
-
 [bdist_rpm]
-<<<<<<< HEAD
 requires = amqp >= 1.4.5
-=======
-requires = anyjson >= 0.3.3
-           amqp >= 1.4.5
-           importlib
-           ordereddict
 
 [wheel]
-universal = 1
-
-[metadata]
-requires-dist =
-    anyjson >= 0.3.3
-    amqp >= 1.4.5,<2.0
-    importlib; python_version == "2.6"
-    ordereddict; python_version == "2.6"
->>>>>>> 6f25aaff
+universal = 1